--- conflicted
+++ resolved
@@ -83,8 +83,6 @@
         "type": "github"
       }
     },
-<<<<<<< HEAD
-=======
     "git-hooks": {
       "inputs": {
         "flake-compat": "flake-compat",
@@ -107,11 +105,10 @@
         "type": "github"
       }
     },
->>>>>>> bdc1a2ce
     "gitignore": {
       "inputs": {
         "nixpkgs": [
-          "pre-commit-hooks",
+          "git-hooks",
           "nixpkgs"
         ]
       },
@@ -145,7 +142,7 @@
     },
     "nix": {
       "inputs": {
-        "flake-compat": "flake-compat",
+        "flake-compat": "flake-compat_2",
         "flake-parts": "flake-parts",
         "libgit2": "libgit2",
         "nixpkgs": "nixpkgs",
@@ -214,17 +211,10 @@
     },
     "nixpkgs-stable": {
       "locked": {
-<<<<<<< HEAD
-        "lastModified": 1731797254,
-        "owner": "NixOS",
-        "repo": "nixpkgs",
-        "rev": "e8c38b73aeb218e27163376a2d617e61a2ad9b59",
-=======
         "lastModified": 1734202038,
         "owner": "NixOS",
         "repo": "nixpkgs",
         "rev": "bcba2fbf6963bf6bed3a749f9f4cf5bff4adb96d",
->>>>>>> bdc1a2ce
         "type": "github"
       },
       "original": {
@@ -279,35 +269,16 @@
         "type": "github"
       }
     },
-    "pre-commit-hooks_2": {
-      "inputs": {
-        "flake-compat": "flake-compat_2",
-        "gitignore": "gitignore",
-        "nixpkgs": [
-          "nixpkgs"
-        ],
-        "nixpkgs-stable": "nixpkgs-stable"
-      },
-      "locked": {
-        "lastModified": 1732021966,
-        "owner": "cachix",
-        "repo": "pre-commit-hooks.nix",
-        "rev": "3308484d1a443fc5bc92012435d79e80458fe43c",
-        "type": "github"
-      },
-      "original": {
-        "owner": "cachix",
-        "repo": "pre-commit-hooks.nix",
-        "type": "github"
-      }
-    },
     "root": {
       "inputs": {
         "devenv": "devenv",
         "fenix": "fenix",
+        "git-hooks": "git-hooks",
         "nix": "nix",
         "nixpkgs": "nixpkgs_2",
-        "pre-commit-hooks": "pre-commit-hooks_2"
+        "pre-commit-hooks": [
+          "git-hooks"
+        ]
       }
     },
     "rust-analyzer-src": {
