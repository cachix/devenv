--- conflicted
+++ resolved
@@ -347,14 +347,7 @@
         enable = lib.mkEnableOption "uv sync during devenv initialisation";
         arguments = lib.mkOption {
           type = lib.types.listOf lib.types.str;
-<<<<<<< HEAD
-          default = [ ];
-=======
-          default = [
-            "--frozen"
-            "--no-install-workspace"
-          ];
->>>>>>> d4d70df7
+          default = [ ];
           description = "Command line arguments pass to `uv sync` during devenv initialisation.";
           internal = true;
         };
