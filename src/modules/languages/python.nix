--- conflicted
+++ resolved
@@ -2,21 +2,13 @@
 
 let
   cfg = config.languages.python;
-<<<<<<< HEAD
   flattenreq = pkgs.writers.writePython3 "flattenreq" { } (builtins.readFile ./support/python/flattenreq.py);
-  libraries = lib.makeLibraryPath
-    ((lib.optional cfg.manylinux.enable pkgs.pythonManylinuxPackages.manylinux2014Package)
-      # see https://matrix.to/#/!kjdutkOsheZdjqYmqp:nixos.org/$XJ5CO4bKMevYzZq_rrNo64YycknVFJIJTy6hVCJjRlA?via=nixos.org&via=matrix.org&via=nixos.dev
-      ++ [ pkgs.stdenv.cc.cc.lib ]
-      ++ cfg.libraries
-=======
   libraries = lib.makeLibraryPath (
     cfg.libraries
     ++ (lib.optional cfg.manylinux.enable pkgs.pythonManylinuxPackages.manylinux2014Package)
     # see https://matrix.to/#/!kjdutkOsheZdjqYmqp:nixos.org/$XJ5CO4bKMevYzZq_rrNo64YycknVFJIJTy6hVCJjRlA?via=nixos.org&via=matrix.org&via=nixos.dev
     ++ [ pkgs.stdenv.cc.cc.lib ]
->>>>>>> d4134bea
-    );
+  );
 
   readlink = "${pkgs.coreutils}/bin/readlink -f ";
   package = pkgs.callPackage "${pkgs.path}/pkgs/development/interpreters/python/wrapper.nix" {
@@ -94,10 +86,7 @@
     profile_python="$(${readlink} ${package.interpreter})"
     devenv_interpreter_path="$(${pkgs.coreutils}/bin/cat "$VENV_PATH/.devenv_interpreter" 2> /dev/null|| false )"
     venv_python="$(${readlink} "$devenv_interpreter_path")"
-<<<<<<< HEAD
-=======
     requirements="${lib.optionalString (cfg.venv.requirements != null) ''${requirements}''}"
->>>>>>> d4134bea
 
     # recreate venv if necessary
     if [ -z $venv_python ] || [ $profile_python != $venv_python ]
@@ -115,7 +104,6 @@
     source "$VENV_PATH"/bin/activate
 
     # reinstall requirements if necessary
-<<<<<<< HEAD
     requirements="${lib.optionalString (cfg.venv.requirements != null) ''${requirements}''}"
     # -n means nonempty
     if [ -n "$requirements" ]
@@ -130,17 +118,6 @@
             cp "${constraints}" "$VENV_PATH/.devenv_constraints"
             echo "Requirements changed, running pip install -r $VENV_PATH/.devenv_requirements -c $tmpdir/.devenv_constraints ..."
            "$VENV_PATH"/bin/pip install -r "$VENV_PATH/.devenv_requirements" -c "$VENV_PATH/.devenv_constraints"
-=======
-    if [ -n "$requirements" ]
-      then
-        devenv_requirements_path="$(${pkgs.coreutils}/bin/cat "$VENV_PATH/.devenv_requirements" 2> /dev/null|| false )"
-        devenv_requirements="$(${readlink} "$devenv_requirements_path")"
-        if [ -z $devenv_requirements ] || [ $devenv_requirements != $requirements ]
-          then
-            echo "${requirements}" > "$VENV_PATH/.devenv_requirements"
-            echo "Requirements changed, running pip install -r ${requirements}..."
-           "$VENV_PATH"/bin/pip install -r ${requirements}
->>>>>>> d4134bea
        fi
     fi
   '';
