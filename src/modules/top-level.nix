--- conflicted
+++ resolved
@@ -186,14 +186,11 @@
       pkgs.mkShell ({
         name = "devenv-shell";
         packages = [ profile ];
-        shellHook = config.enterShell;
-<<<<<<< HEAD
-      } // config.env)
-=======
-        debug = config.devenv.debug;
-      }
->>>>>>> c9089634
-    );
+        shellHook = (lib.concatLines [
+          (lib.optionalString config.devenv.debug "set -x")
+          config.enterShell
+        ]);
+      }));
 
     infoSections."env" = lib.mapAttrsToList (name: value: "${name}: ${toString value}") config.env;
     infoSections."packages" = builtins.map (package: package.name) (builtins.filter (package: !(builtins.elem package.name (builtins.attrNames config.scripts))) config.packages);
