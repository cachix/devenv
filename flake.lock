{
  "nodes": {
    "cachix": {
      "inputs": {
        "devenv": [],
        "flake-compat": [],
        "git-hooks": [],
        "nixpkgs": "nixpkgs"
      },
      "locked": {
        "lastModified": 1728672398,
        "narHash": "sha256-KxuGSoVUFnQLB2ZcYODW7AVPAh9JqRlD5BrfsC/Q4qs=",
        "owner": "cachix",
        "repo": "cachix",
        "rev": "aac51f698309fd0f381149214b7eee213c66ef0a",
        "type": "github"
      },
      "original": {
        "owner": "cachix",
        "ref": "latest",
        "repo": "cachix",
        "type": "github"
      }
    },
    "flake-compat": {
      "flake": false,
      "locked": {
        "lastModified": 1696426674,
        "narHash": "sha256-kvjfFW7WAETZlt09AgDn1MrtKzP7t90Vf7vypd3OL1U=",
        "owner": "edolstra",
        "repo": "flake-compat",
        "rev": "0f9255e01c2351cc7d116c072cb317785dd33b33",
        "type": "github"
      },
      "original": {
        "owner": "edolstra",
        "repo": "flake-compat",
        "type": "github"
      }
    },
    "flake-parts": {
      "inputs": {
        "nixpkgs-lib": [
          "nix",
          "nixpkgs"
        ]
      },
      "locked": {
<<<<<<< HEAD
        "lastModified": 1736143030,
        "narHash": "sha256-+hu54pAoLDEZT9pjHlqL9DNzWz0NbUn8NEAHP7PQPzU=",
        "owner": "hercules-ci",
        "repo": "flake-parts",
        "rev": "b905f6fc23a9051a6e1b741e1438dbfc0634c6de",
=======
        "lastModified": 1712014858,
        "narHash": "sha256-sB4SWl2lX95bExY2gMFG5HIzvva5AVMJd4Igm+GpZNw=",
        "owner": "hercules-ci",
        "repo": "flake-parts",
        "rev": "9126214d0a59633752a136528f5f3b9aa8565b7d",
>>>>>>> a30b871f
        "type": "github"
      },
      "original": {
        "owner": "hercules-ci",
        "repo": "flake-parts",
        "type": "github"
      }
    },
    "git-hooks": {
      "inputs": {
        "flake-compat": [],
        "gitignore": "gitignore",
        "nixpkgs": [
          "nixpkgs"
        ]
      },
      "locked": {
        "lastModified": 1737301351,
        "narHash": "sha256-2UNmLCKORvdBRhPGI8Vx0b6l7M8/QBey/nHLIxOl4jE=",
        "owner": "cachix",
        "repo": "git-hooks.nix",
        "rev": "15a87cedeb67e3dbc8d2f7b9831990dffcf4e69f",
        "type": "github"
      },
      "original": {
        "owner": "cachix",
        "repo": "git-hooks.nix",
        "type": "github"
      }
    },
    "gitignore": {
      "inputs": {
        "nixpkgs": [
          "git-hooks",
          "nixpkgs"
        ]
      },
      "locked": {
        "lastModified": 1709087332,
        "narHash": "sha256-HG2cCnktfHsKV0s4XW83gU3F57gaTljL9KNSuG6bnQs=",
        "owner": "hercules-ci",
        "repo": "gitignore.nix",
        "rev": "637db329424fd7e46cf4185293b9cc8c88c95394",
        "type": "github"
      },
      "original": {
        "owner": "hercules-ci",
        "repo": "gitignore.nix",
        "type": "github"
      }
    },
    "libgit2": {
      "flake": false,
      "locked": {
<<<<<<< HEAD
        "lastModified": 1737414590,
        "narHash": "sha256-bqEEv00SmOkPKjkmndMvqdScgnvzrS8yOvV/Gclt678=",
        "owner": "libgit2",
        "repo": "libgit2",
        "rev": "346930e2808eaf9d74d895b6efc3abd085086a33",
=======
        "lastModified": 1697646580,
        "narHash": "sha256-oX4Z3S9WtJlwvj0uH9HlYcWv+x1hqp8mhXl7HsLu2f0=",
        "owner": "libgit2",
        "repo": "libgit2",
        "rev": "45fd9ed7ae1a9b74b957ef4f337bc3c8b3df01b5",
>>>>>>> a30b871f
        "type": "github"
      },
      "original": {
        "owner": "libgit2",
        "repo": "libgit2",
        "type": "github"
      }
    },
    "nix": {
      "inputs": {
        "flake-compat": [],
        "flake-parts": "flake-parts",
        "libgit2": "libgit2",
        "nixpkgs": "nixpkgs_2",
        "nixpkgs-23-11": [],
        "nixpkgs-regression": [],
        "pre-commit-hooks": []
      },
      "locked": {
<<<<<<< HEAD
        "lastModified": 1734114420,
        "narHash": "sha256-n52PUzub5jZWc8nI/sR7UICOheU8rNA+YZ73YaHeCBg=",
        "owner": "domenkozar",
        "repo": "nix",
        "rev": "bde6a1a0d1f2af86caa4d20d23eca019f3d57eee",
=======
        "lastModified": 1727438425,
        "narHash": "sha256-X8ES7I1cfNhR9oKp06F6ir4Np70WGZU5sfCOuNBEwMg=",
        "owner": "domenkozar",
        "repo": "nix",
        "rev": "f6c5ae4c1b2e411e6b1e6a8181cc84363d6a7546",
>>>>>>> a30b871f
        "type": "github"
      },
      "original": {
        "owner": "domenkozar",
        "ref": "devenv-2.24",
        "repo": "nix",
        "type": "github"
      }
    },
    "nixpkgs": {
      "locked": {
<<<<<<< HEAD
        "lastModified": 1737062831,
        "narHash": "sha256-Tbk1MZbtV2s5aG+iM99U8FqwxU/YNArMcWAv6clcsBc=",
        "owner": "NixOS",
        "repo": "nixpkgs",
        "rev": "5df43628fdf08d642be8ba5b3625a6c70731c19c",
=======
        "lastModified": 1730531603,
        "narHash": "sha256-Dqg6si5CqIzm87sp57j5nTaeBbWhHFaVyG7V6L8k3lY=",
        "owner": "NixOS",
        "repo": "nixpkgs",
        "rev": "7ffd9ae656aec493492b44d0ddfb28e79a1ea25d",
>>>>>>> a30b871f
        "type": "github"
      },
      "original": {
        "owner": "NixOS",
        "ref": "nixos-unstable",
        "repo": "nixpkgs",
        "type": "github"
      }
    },
    "nixpkgs_2": {
      "locked": {
<<<<<<< HEAD
        "lastModified": 1735651292,
        "narHash": "sha256-YLbzcBtYo1/FEzFsB3AnM16qFc6fWPMIoOuSoDwvg9g=",
        "owner": "NixOS",
        "repo": "nixpkgs",
        "rev": "0da3c44a9460a26d2025ec3ed2ec60a895eb1114",
=======
        "lastModified": 1717432640,
        "narHash": "sha256-+f9c4/ZX5MWDOuB1rKoWj+lBNm0z0rs4CK47HBLxy1o=",
        "owner": "NixOS",
        "repo": "nixpkgs",
        "rev": "88269ab3044128b7c2f4c7d68448b2fb50456870",
>>>>>>> a30b871f
        "type": "github"
      },
      "original": {
        "owner": "NixOS",
        "ref": "release-24.05",
        "repo": "nixpkgs",
        "type": "github"
      }
    },
    "nixpkgs_3": {
      "locked": {
        "lastModified": 1716977621,
        "narHash": "sha256-Q1UQzYcMJH4RscmpTkjlgqQDX5yi1tZL0O345Ri6vXQ=",
        "owner": "cachix",
        "repo": "devenv-nixpkgs",
        "rev": "4267e705586473d3e5c8d50299e71503f16a6fb6",
        "type": "github"
      },
      "original": {
        "owner": "cachix",
        "ref": "rolling",
        "repo": "devenv-nixpkgs",
        "type": "github"
      }
    },
    "root": {
      "inputs": {
        "cachix": "cachix",
        "flake-compat": "flake-compat",
        "git-hooks": "git-hooks",
        "nix": "nix",
<<<<<<< HEAD
        "nixpkgs": "nixpkgs_3",
        "treefmt-nix": "treefmt-nix"
      }
    },
    "treefmt-nix": {
      "inputs": {
        "nixpkgs": [
          "nixpkgs"
        ]
      },
      "locked": {
        "lastModified": 1718522839,
        "narHash": "sha256-ULzoKzEaBOiLRtjeY3YoGFJMwWSKRYOic6VNw2UyTls=",
        "owner": "numtide",
        "repo": "treefmt-nix",
        "rev": "68eb1dc333ce82d0ab0c0357363ea17c31ea1f81",
        "type": "github"
      },
      "original": {
        "owner": "numtide",
        "repo": "treefmt-nix",
        "type": "github"
=======
        "nixpkgs": "nixpkgs_3"
>>>>>>> a30b871f
      }
    }
  },
  "root": "root",
  "version": 7
}<|MERGE_RESOLUTION|>--- conflicted
+++ resolved
@@ -25,11 +25,11 @@
     "flake-compat": {
       "flake": false,
       "locked": {
-        "lastModified": 1696426674,
-        "narHash": "sha256-kvjfFW7WAETZlt09AgDn1MrtKzP7t90Vf7vypd3OL1U=",
+        "lastModified": 1733328505,
+        "narHash": "sha256-NeCCThCEP3eCl2l/+27kNNK7QrwZB1IJCrXfrbv5oqU=",
         "owner": "edolstra",
         "repo": "flake-compat",
-        "rev": "0f9255e01c2351cc7d116c072cb317785dd33b33",
+        "rev": "ff81ac966bb2cae68946d5ed5fc4994f96d0ffec",
         "type": "github"
       },
       "original": {
@@ -46,19 +46,11 @@
         ]
       },
       "locked": {
-<<<<<<< HEAD
-        "lastModified": 1736143030,
-        "narHash": "sha256-+hu54pAoLDEZT9pjHlqL9DNzWz0NbUn8NEAHP7PQPzU=",
-        "owner": "hercules-ci",
-        "repo": "flake-parts",
-        "rev": "b905f6fc23a9051a6e1b741e1438dbfc0634c6de",
-=======
         "lastModified": 1712014858,
         "narHash": "sha256-sB4SWl2lX95bExY2gMFG5HIzvva5AVMJd4Igm+GpZNw=",
         "owner": "hercules-ci",
         "repo": "flake-parts",
         "rev": "9126214d0a59633752a136528f5f3b9aa8565b7d",
->>>>>>> a30b871f
         "type": "github"
       },
       "original": {
@@ -113,19 +105,11 @@
     "libgit2": {
       "flake": false,
       "locked": {
-<<<<<<< HEAD
-        "lastModified": 1737414590,
-        "narHash": "sha256-bqEEv00SmOkPKjkmndMvqdScgnvzrS8yOvV/Gclt678=",
-        "owner": "libgit2",
-        "repo": "libgit2",
-        "rev": "346930e2808eaf9d74d895b6efc3abd085086a33",
-=======
         "lastModified": 1697646580,
         "narHash": "sha256-oX4Z3S9WtJlwvj0uH9HlYcWv+x1hqp8mhXl7HsLu2f0=",
         "owner": "libgit2",
         "repo": "libgit2",
         "rev": "45fd9ed7ae1a9b74b957ef4f337bc3c8b3df01b5",
->>>>>>> a30b871f
         "type": "github"
       },
       "original": {
@@ -145,19 +129,11 @@
         "pre-commit-hooks": []
       },
       "locked": {
-<<<<<<< HEAD
         "lastModified": 1734114420,
         "narHash": "sha256-n52PUzub5jZWc8nI/sR7UICOheU8rNA+YZ73YaHeCBg=",
         "owner": "domenkozar",
         "repo": "nix",
         "rev": "bde6a1a0d1f2af86caa4d20d23eca019f3d57eee",
-=======
-        "lastModified": 1727438425,
-        "narHash": "sha256-X8ES7I1cfNhR9oKp06F6ir4Np70WGZU5sfCOuNBEwMg=",
-        "owner": "domenkozar",
-        "repo": "nix",
-        "rev": "f6c5ae4c1b2e411e6b1e6a8181cc84363d6a7546",
->>>>>>> a30b871f
         "type": "github"
       },
       "original": {
@@ -169,19 +145,11 @@
     },
     "nixpkgs": {
       "locked": {
-<<<<<<< HEAD
-        "lastModified": 1737062831,
-        "narHash": "sha256-Tbk1MZbtV2s5aG+iM99U8FqwxU/YNArMcWAv6clcsBc=",
-        "owner": "NixOS",
-        "repo": "nixpkgs",
-        "rev": "5df43628fdf08d642be8ba5b3625a6c70731c19c",
-=======
-        "lastModified": 1730531603,
-        "narHash": "sha256-Dqg6si5CqIzm87sp57j5nTaeBbWhHFaVyG7V6L8k3lY=",
-        "owner": "NixOS",
-        "repo": "nixpkgs",
-        "rev": "7ffd9ae656aec493492b44d0ddfb28e79a1ea25d",
->>>>>>> a30b871f
+        "lastModified": 1727802920,
+        "narHash": "sha256-HP89HZOT0ReIbI7IJZJQoJgxvB2Tn28V6XS3MNKnfLs=",
+        "owner": "NixOS",
+        "repo": "nixpkgs",
+        "rev": "27e30d177e57d912d614c88c622dcfdb2e6e6515",
         "type": "github"
       },
       "original": {
@@ -193,19 +161,11 @@
     },
     "nixpkgs_2": {
       "locked": {
-<<<<<<< HEAD
-        "lastModified": 1735651292,
-        "narHash": "sha256-YLbzcBtYo1/FEzFsB3AnM16qFc6fWPMIoOuSoDwvg9g=",
-        "owner": "NixOS",
-        "repo": "nixpkgs",
-        "rev": "0da3c44a9460a26d2025ec3ed2ec60a895eb1114",
-=======
         "lastModified": 1717432640,
         "narHash": "sha256-+f9c4/ZX5MWDOuB1rKoWj+lBNm0z0rs4CK47HBLxy1o=",
         "owner": "NixOS",
         "repo": "nixpkgs",
         "rev": "88269ab3044128b7c2f4c7d68448b2fb50456870",
->>>>>>> a30b871f
         "type": "github"
       },
       "original": {
@@ -217,11 +177,11 @@
     },
     "nixpkgs_3": {
       "locked": {
-        "lastModified": 1716977621,
-        "narHash": "sha256-Q1UQzYcMJH4RscmpTkjlgqQDX5yi1tZL0O345Ri6vXQ=",
+        "lastModified": 1733477122,
+        "narHash": "sha256-qamMCz5mNpQmgBwc8SB5tVMlD5sbwVIToVZtSxMph9s=",
         "owner": "cachix",
         "repo": "devenv-nixpkgs",
-        "rev": "4267e705586473d3e5c8d50299e71503f16a6fb6",
+        "rev": "7bd9e84d0452f6d2e63b6e6da29fe73fac951857",
         "type": "github"
       },
       "original": {
@@ -237,7 +197,6 @@
         "flake-compat": "flake-compat",
         "git-hooks": "git-hooks",
         "nix": "nix",
-<<<<<<< HEAD
         "nixpkgs": "nixpkgs_3",
         "treefmt-nix": "treefmt-nix"
       }
@@ -249,20 +208,17 @@
         ]
       },
       "locked": {
-        "lastModified": 1718522839,
-        "narHash": "sha256-ULzoKzEaBOiLRtjeY3YoGFJMwWSKRYOic6VNw2UyTls=",
+        "lastModified": 1737103437,
+        "narHash": "sha256-uPNWcYbhY2fjY3HOfRCR5jsfzdzemhfxLSxwjXYXqNc=",
         "owner": "numtide",
         "repo": "treefmt-nix",
-        "rev": "68eb1dc333ce82d0ab0c0357363ea17c31ea1f81",
+        "rev": "d1ed3b385f8130e392870cfb1dbfaff8a63a1899",
         "type": "github"
       },
       "original": {
         "owner": "numtide",
         "repo": "treefmt-nix",
         "type": "github"
-=======
-        "nixpkgs": "nixpkgs_3"
->>>>>>> a30b871f
       }
     }
   },
