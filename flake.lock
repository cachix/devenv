{
  "nodes": {
    "cachix": {
      "inputs": {
        "devenv": [],
        "flake-compat": [],
        "git-hooks": [],
        "nixpkgs": "nixpkgs"
      },
      "locked": {
        "lastModified": 1728672398,
        "narHash": "sha256-KxuGSoVUFnQLB2ZcYODW7AVPAh9JqRlD5BrfsC/Q4qs=",
        "owner": "cachix",
        "repo": "cachix",
        "rev": "aac51f698309fd0f381149214b7eee213c66ef0a",
        "type": "github"
      },
      "original": {
        "owner": "cachix",
        "ref": "latest",
        "repo": "cachix",
        "type": "github"
      }
    },
    "flake-compat": {
      "flake": false,
      "locked": {
        "lastModified": 1733328505,
        "narHash": "sha256-NeCCThCEP3eCl2l/+27kNNK7QrwZB1IJCrXfrbv5oqU=",
        "owner": "edolstra",
        "repo": "flake-compat",
        "rev": "ff81ac966bb2cae68946d5ed5fc4994f96d0ffec",
        "type": "github"
      },
      "original": {
        "owner": "edolstra",
        "repo": "flake-compat",
        "type": "github"
      }
    },
    "flake-parts": {
      "inputs": {
        "nixpkgs-lib": [
          "nix",
          "nixpkgs"
        ]
      },
      "locked": {
        "lastModified": 1712014858,
        "narHash": "sha256-sB4SWl2lX95bExY2gMFG5HIzvva5AVMJd4Igm+GpZNw=",
        "owner": "hercules-ci",
        "repo": "flake-parts",
        "rev": "9126214d0a59633752a136528f5f3b9aa8565b7d",
        "type": "github"
      },
      "original": {
        "owner": "hercules-ci",
        "repo": "flake-parts",
        "type": "github"
      }
    },
    "git-hooks": {
      "inputs": {
        "flake-compat": [],
        "gitignore": "gitignore",
        "nixpkgs": [
          "nixpkgs"
        ]
      },
      "locked": {
<<<<<<< HEAD
        "lastModified": 1734425854,
        "narHash": "sha256-nzE5UbJ41aPEKf8R2ZFYtLkqPmF7EIUbNEdHMBLg0Ig=",
        "owner": "cachix",
        "repo": "git-hooks.nix",
        "rev": "0ddd26d0925f618c3a5d85a4fa5eb1e23a09491d",
=======
        "lastModified": 1737301351,
        "narHash": "sha256-2UNmLCKORvdBRhPGI8Vx0b6l7M8/QBey/nHLIxOl4jE=",
        "owner": "cachix",
        "repo": "git-hooks.nix",
        "rev": "15a87cedeb67e3dbc8d2f7b9831990dffcf4e69f",
>>>>>>> 3f49b4af
        "type": "github"
      },
      "original": {
        "owner": "cachix",
        "repo": "git-hooks.nix",
        "type": "github"
      }
    },
    "gitignore": {
      "inputs": {
        "nixpkgs": [
          "git-hooks",
          "nixpkgs"
        ]
      },
      "locked": {
        "lastModified": 1709087332,
        "narHash": "sha256-HG2cCnktfHsKV0s4XW83gU3F57gaTljL9KNSuG6bnQs=",
        "owner": "hercules-ci",
        "repo": "gitignore.nix",
        "rev": "637db329424fd7e46cf4185293b9cc8c88c95394",
        "type": "github"
      },
      "original": {
        "owner": "hercules-ci",
        "repo": "gitignore.nix",
        "type": "github"
      }
    },
    "libgit2": {
      "flake": false,
      "locked": {
        "lastModified": 1697646580,
        "narHash": "sha256-oX4Z3S9WtJlwvj0uH9HlYcWv+x1hqp8mhXl7HsLu2f0=",
        "owner": "libgit2",
        "repo": "libgit2",
        "rev": "45fd9ed7ae1a9b74b957ef4f337bc3c8b3df01b5",
        "type": "github"
      },
      "original": {
        "owner": "libgit2",
        "repo": "libgit2",
        "type": "github"
      }
    },
    "nix": {
      "inputs": {
        "flake-compat": [],
        "flake-parts": "flake-parts",
        "libgit2": "libgit2",
        "nixpkgs": "nixpkgs_2",
        "nixpkgs-23-11": [],
        "nixpkgs-regression": [],
        "pre-commit-hooks": []
      },
      "locked": {
        "lastModified": 1734114420,
        "narHash": "sha256-n52PUzub5jZWc8nI/sR7UICOheU8rNA+YZ73YaHeCBg=",
        "owner": "domenkozar",
        "repo": "nix",
        "rev": "bde6a1a0d1f2af86caa4d20d23eca019f3d57eee",
        "type": "github"
      },
      "original": {
        "owner": "domenkozar",
        "ref": "devenv-2.24",
        "repo": "nix",
        "type": "github"
      }
    },
    "nixpkgs": {
      "locked": {
        "lastModified": 1727802920,
        "narHash": "sha256-HP89HZOT0ReIbI7IJZJQoJgxvB2Tn28V6XS3MNKnfLs=",
        "owner": "NixOS",
        "repo": "nixpkgs",
        "rev": "27e30d177e57d912d614c88c622dcfdb2e6e6515",
        "type": "github"
      },
      "original": {
        "owner": "NixOS",
        "ref": "nixos-unstable",
        "repo": "nixpkgs",
        "type": "github"
      }
    },
    "nixpkgs_2": {
      "locked": {
        "lastModified": 1717432640,
        "narHash": "sha256-+f9c4/ZX5MWDOuB1rKoWj+lBNm0z0rs4CK47HBLxy1o=",
        "owner": "NixOS",
        "repo": "nixpkgs",
        "rev": "88269ab3044128b7c2f4c7d68448b2fb50456870",
        "type": "github"
      },
      "original": {
        "owner": "NixOS",
        "ref": "release-24.05",
        "repo": "nixpkgs",
        "type": "github"
      }
    },
    "nixpkgs_3": {
      "locked": {
        "lastModified": 1733477122,
        "narHash": "sha256-qamMCz5mNpQmgBwc8SB5tVMlD5sbwVIToVZtSxMph9s=",
        "owner": "cachix",
        "repo": "devenv-nixpkgs",
        "rev": "7bd9e84d0452f6d2e63b6e6da29fe73fac951857",
        "type": "github"
      },
      "original": {
        "owner": "cachix",
        "ref": "rolling",
        "repo": "devenv-nixpkgs",
        "type": "github"
      }
    },
    "root": {
      "inputs": {
        "cachix": "cachix",
        "flake-compat": "flake-compat",
        "git-hooks": "git-hooks",
        "nix": "nix",
        "nixpkgs": "nixpkgs_3"
      }
    }
  },
  "root": "root",
  "version": 7
}<|MERGE_RESOLUTION|>--- conflicted
+++ resolved
@@ -40,10 +40,7 @@
     },
     "flake-parts": {
       "inputs": {
-        "nixpkgs-lib": [
-          "nix",
-          "nixpkgs"
-        ]
+        "nixpkgs-lib": ["nix", "nixpkgs"]
       },
       "locked": {
         "lastModified": 1712014858,
@@ -63,24 +60,14 @@
       "inputs": {
         "flake-compat": [],
         "gitignore": "gitignore",
-        "nixpkgs": [
-          "nixpkgs"
-        ]
+        "nixpkgs": ["nixpkgs"]
       },
       "locked": {
-<<<<<<< HEAD
         "lastModified": 1734425854,
         "narHash": "sha256-nzE5UbJ41aPEKf8R2ZFYtLkqPmF7EIUbNEdHMBLg0Ig=",
         "owner": "cachix",
         "repo": "git-hooks.nix",
         "rev": "0ddd26d0925f618c3a5d85a4fa5eb1e23a09491d",
-=======
-        "lastModified": 1737301351,
-        "narHash": "sha256-2UNmLCKORvdBRhPGI8Vx0b6l7M8/QBey/nHLIxOl4jE=",
-        "owner": "cachix",
-        "repo": "git-hooks.nix",
-        "rev": "15a87cedeb67e3dbc8d2f7b9831990dffcf4e69f",
->>>>>>> 3f49b4af
         "type": "github"
       },
       "original": {
@@ -91,10 +78,7 @@
     },
     "gitignore": {
       "inputs": {
-        "nixpkgs": [
-          "git-hooks",
-          "nixpkgs"
-        ]
+        "nixpkgs": ["git-hooks", "nixpkgs"]
       },
       "locked": {
         "lastModified": 1709087332,
